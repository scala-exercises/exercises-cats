--- conflicted
+++ resolved
@@ -20,13 +20,8 @@
       "org.scala-exercises"        %% "definitions"               % "0.6.7",
       "org.typelevel"              %% "cats-core"                 % "2.2.0",
       "com.chuusai"                %% "shapeless"                 % "2.3.3",
-<<<<<<< HEAD
-      "org.scalatest"              %% "scalatest"                 % "3.2.2",
-      "org.scalacheck"             %% "scalacheck"                % "1.15.1",
-=======
       "org.scalatest"              %% "scalatest"                 % "3.2.3",
       "org.scalacheck"             %% "scalacheck"                % "1.15.0",
->>>>>>> 0813516d
       "org.scalatestplus"          %% "scalacheck-1-14"           % "3.2.2.0",
       "com.github.alexarchambault" %% "scalacheck-shapeless_1.14" % "1.2.5"
     ),
